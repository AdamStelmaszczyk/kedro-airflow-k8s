--- conflicted
+++ resolved
@@ -2,11 +2,8 @@
 
 ## [Unreleased]
 
-<<<<<<< HEAD
-=======
 ## [0.5.4] - 2021-07-21
 
->>>>>>> a89e7127
 -   Run config contains optional start_date in format YYYYMMDD, if not specified default is left to `days_ago(2)` 
 
 ## [0.5.3] - 2021-07-12
